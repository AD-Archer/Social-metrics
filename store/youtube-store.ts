/**
 * Zustand store for managing YouTube dashboard state.
 * Handles fetching, storing, and persisting YouTube RSS feed data,
 * including feed items, loading status, errors, and configuration status.
 * Provides trend analysis with historical data comparisons and conversion metrics.
 * Data is persisted to local storage to retain state across sessions.
 * Includes AI analysis capabilities for video content insights, performance ideas, and content suggestions.
 */
import { create } from 'zustand';
import { persist, createJSONStorage } from 'zustand/middleware';
import { doc, getDoc } from 'firebase/firestore';
import { db } from '@/lib/firebase';
import { toast } from "@/components/ui/use-toast";
import { User } from 'firebase/auth';

interface RssFeedItem {
    title?: string;
    link?: string;
    pubDate?: string;
    isoDate?: string;
    guid?: string;
    contentSnippet?: string;
}

export interface RssFeedItemWithStats extends RssFeedItem {
    views?: number;
    likes?: number;
    comments?: number;
    aiAnalysis?: VideoAIAnalysis;
}

interface TrendComparisonData {
    name: string;
    current: number;
    previous: number;
    change: number;
    changePercent: number;
}

interface YearlyComparisonDataPoint {
    name: string;
    [year: string]: number | string;
}

interface ConversionRate {
    name: string;
    value: number;
    change: number;
}

export interface TrendData {
    monthly: {
        views: TrendComparisonData[];
        likes: TrendComparisonData[];
        comments: TrendComparisonData[];
    };
    yearly: {
        views: YearlyComparisonDataPoint[];
        likes: YearlyComparisonDataPoint[];
        comments: YearlyComparisonDataPoint[];
    };
    conversion: ConversionRate[];
    lastUpdated: number;
}

interface VideoAIAnalysis {
    summary?: string;
    keywords?: string[] | string;
    targetAudience?: string;
    performanceBoostIdeas?: string[] | string;
    contentSuggestions?: string[] | string;
    isLoading?: boolean;
    error?: string;
    raw_analysis?: string;
}

<<<<<<< HEAD
=======
interface TrendComparisonData {
    name: string;
    current: number;
    previous: number;
    change: number;
    changePercent: number;
}

interface YearlyComparisonDataPoint {
    name: string;
    [year: string]: number | string;
}

interface ConversionRate {
    name: string;
    value: number;
    change: number;
}

interface TrendData {
    monthly: {
        views: TrendComparisonData[];
        likes: TrendComparisonData[];
        comments: TrendComparisonData[];
    };
    yearly: {
        views: YearlyComparisonDataPoint[];
        likes: YearlyComparisonDataPoint[];
        comments: YearlyComparisonDataPoint[];
    };
    conversion: ConversionRate[];
    lastUpdated: number;
}

// Helper function to generate placeholder statistics
>>>>>>> 89102111
const generatePlaceholderStat = (base: number, variance: number): number => {
    return Math.floor(base + (Math.random() - 0.5) * variance * 2);
};

<<<<<<< HEAD
=======
// Helper function to generate monthly comparison data
>>>>>>> 89102111
const generateMonthlyComparisonData = (metric: string, baseValue: number): TrendComparisonData[] => {
    const months = ['Jan', 'Feb', 'Mar', 'Apr', 'May', 'Jun', 'Jul', 'Aug', 'Sep', 'Oct', 'Nov', 'Dec'];
    
    return months.map((month, i) => {
        const growthFactor = 1 + (i / 24);
        const seasonalFactor = 1 + (Math.sin(i / 3) * 0.15);
        
        const currentBase = baseValue * growthFactor * seasonalFactor;
        const current = Math.floor(currentBase * (0.9 + (((i * 13) % 17) / 100)));
        
        const previousBase = baseValue * (growthFactor * 0.9) * seasonalFactor;
        const previous = Math.floor(previousBase * (0.9 + (((i * 19) % 23) / 100)));
        
        const change = current - previous;
        const changePercent = previous > 0 ? (change / previous) * 100 : 0;
        
        return {
            name: month,
            current,
            previous,
            change,
            changePercent,
        };
    });
};

<<<<<<< HEAD
=======
// Helper function to generate yearly comparison data
>>>>>>> 89102111
const generateYearlyComparisonData = (metric: string, baseValue: number): YearlyComparisonDataPoint[] => {
    const currentYear = new Date().getFullYear();
    const years = [currentYear - 2, currentYear - 1, currentYear];
    const months = ['Jan', 'Feb', 'Mar', 'Apr', 'May', 'Jun', 'Jul', 'Aug', 'Sep', 'Oct', 'Nov', 'Dec'];
    const yearData: YearlyComparisonDataPoint[] = [];
    
    months.forEach((month, monthIndex) => {
        const seasonFactor = 1 + Math.sin((monthIndex + 3) / 12 * Math.PI * 2) * 0.2;
        const dataPoint: YearlyComparisonDataPoint = { name: month };
        
        years.forEach((year, yearIndex) => {
            const yearGrowth = 1 + (yearIndex * 0.2);
            const randomFactor = 0.8 + ((((monthIndex * 7) + (year % 10)) % 13) / 10);
            const value = Math.floor(baseValue * yearGrowth * seasonFactor * randomFactor);
            
            dataPoint[`${year}`] = value;
            
            if (yearIndex > 0) {
                const prevYearValue = dataPoint[`${years[yearIndex - 1]}`] as number;
                const percentChange = ((value - prevYearValue) / prevYearValue) * 100;
                dataPoint[`${year}Change`] = percentChange.toFixed(1);
            }
        });
        
        yearData.push(dataPoint);
    });
    
    return yearData;
};

<<<<<<< HEAD
export interface YoutubeState {
=======
// Define the state structure and actions
interface YoutubeState {
>>>>>>> 89102111
    feedItems: RssFeedItemWithStats[];
    trendData: TrendData | null;
    isLoading: boolean;
    error: string | null;
    rssConfigured: boolean;
    fetchFeed: (user: User | null | undefined, showToast: typeof toast) => Promise<void>;
    generateTrendData: (feedItems: RssFeedItemWithStats[]) => void;
    resetState: () => void;
    analyzeVideoWithAI: (videoId: string, showToast: typeof toast) => Promise<void>;
    isAnalyzingVideo: (videoId: string) => boolean;
    getVideoAnalysis: (videoId: string) => VideoAIAnalysis | undefined;
}

const initialState = {
    feedItems: [],
    trendData: null,
    isLoading: true,
    error: null,
    rssConfigured: false,
};

export const useYoutubeStore = create<YoutubeState>()(
    persist(
        (set, get) => ({
            ...initialState,

            fetchFeed: async (user, showToast) => {
                if (!user) {
                    set({ isLoading: false, error: "User not authenticated." });
                    return;
                }

                set({ isLoading: true, error: null });

                try {
                    const userDocRef = doc(db, "users", user.uid);
                    const userDoc = await getDoc(userDocRef);

                    if (!userDoc.exists()) {
                        throw new Error("User document not found in Firestore");
                    }

                    const userData = userDoc.data();
                    const rssUrl = userData?.connections?.youtubeRssUrl;

                    if (!rssUrl) {
                        set({ rssConfigured: false, isLoading: false });
                        return;
                    }

                    set({ rssConfigured: true });
                    const encodedRssUrl = encodeURIComponent(rssUrl);
                    const response = await fetch(`/api/youtube/rss?rssUrl=${encodedRssUrl}`, {
                        cache: 'no-store',
                        headers: { 'Content-Type': 'application/json' }
                    });

                    if (!response.ok) {
                         const errorData = await response.json().catch(() => ({}));
                         if (response.status === 400 && rssUrl.includes('@') && errorData.extractedUsername) {
                             showToast({
                                 title: "Invalid RSS URL format",
                                 description: `The URL provided uses a username (@${errorData.extractedUsername}). Please use the Channel ID format. Check Settings for help.`,
                                 variant: "destructive"
                             });
                             throw new Error(`Invalid RSS URL format: Use Channel ID, not username.`);
                         }
                         throw new Error(errorData.error || `HTTP error! status: ${response.status}`);
                    }

                    const data = await response.json();

                    const sortedItemsWithStats = (data.items || [])
                        .sort((a: RssFeedItem, b: RssFeedItem) => {
                            const dateA = a.isoDate ? new Date(a.isoDate).getTime() : 0;
                            const dateB = b.isoDate ? new Date(b.isoDate).getTime() : 0;
                            return dateB - dateA;
                        })
                        .map((item: RssFeedItem, index: number, arr: RssFeedItem[]): RssFeedItemWithStats => {
                            const baseViews = 1000 + (arr.length - index) * 500;
                            const views = generatePlaceholderStat(baseViews, baseViews * 0.4);
                            const likes = generatePlaceholderStat(views * 0.05, views * 0.02);
                            const comments = generatePlaceholderStat(likes * 0.1, likes * 0.05);

                            return {
                                ...item,
                                views: Math.max(0, views),
                                likes: Math.max(0, likes),
                                comments: Math.max(0, comments),
                                contentSnippet: item.contentSnippet,
                            };
                        });

                    set({ feedItems: sortedItemsWithStats, isLoading: false, error: null });
                    
<<<<<<< HEAD
=======
                    // Generate trend data after feed is loaded
>>>>>>> 89102111
                    get().generateTrendData(sortedItemsWithStats);

                } catch (err: unknown) {
                    console.error("Failed to fetch YouTube RSS feed:", err);
                    const errorMessage = err instanceof Error ? err.message : "An unknown error occurred.";
                    set({ error: errorMessage, isLoading: false, feedItems: [] });
                     showToast({
                         title: "Error Fetching YouTube Feed",
                         description: errorMessage,
                         variant: "destructive",
                     });
                }
            },

<<<<<<< HEAD
            generateTrendData: (feedItems: RssFeedItemWithStats[]) => {
=======
            // Action to generate trend data based on feed items
            generateTrendData: (feedItems: RssFeedItemWithStats[]) => {
                // Calculate total stats to use as base values
>>>>>>> 89102111
                const totalStats = feedItems.reduce(
                    (acc: { views: number; likes: number; comments: number }, item) => {
                        acc.views += item.views || 0;
                        acc.likes += item.likes || 0;
                        acc.comments += item.comments || 0;
                        return acc;
                    },
                    { views: 0, likes: 0, comments: 0 }
                );
                
<<<<<<< HEAD
=======
                // Base values for trends, adjusted based on actual data
>>>>>>> 89102111
                const viewsBase = Math.max(totalStats.views / (feedItems.length || 1), 1000);
                const likesBase = Math.max(totalStats.likes / (feedItems.length || 1), 50);
                const commentsBase = Math.max(totalStats.comments / (feedItems.length || 1), 10);
                
<<<<<<< HEAD
=======
                // Generate monthly comparison data
>>>>>>> 89102111
                const monthlyData = {
                    views: generateMonthlyComparisonData('views', viewsBase),
                    likes: generateMonthlyComparisonData('likes', likesBase),
                    comments: generateMonthlyComparisonData('comments', commentsBase),
                };
                
<<<<<<< HEAD
=======
                // Generate yearly comparison data
>>>>>>> 89102111
                const yearlyData = {
                    views: generateYearlyComparisonData('views', viewsBase),
                    likes: generateYearlyComparisonData('likes', likesBase),
                    comments: generateYearlyComparisonData('comments', commentsBase),
                };
                
<<<<<<< HEAD
=======
                // Generate conversion rate metrics
>>>>>>> 89102111
                const conversionRates = [
                    {
                        name: "Likes to Views",
                        value: totalStats.views > 0 ? (totalStats.likes / totalStats.views) * 100 : 0,
<<<<<<< HEAD
                        change: (Math.random() * 35) - 15,
=======
                        change: (Math.random() * 35) - 15, // Random change between -15% and +20%
>>>>>>> 89102111
                    },
                    {
                        name: "Comments to Views",
                        value: totalStats.views > 0 ? (totalStats.comments / totalStats.views) * 100 : 0,
                        change: (Math.random() * 35) - 15,
                    },
                    {
                        name: "Comments to Likes",
                        value: totalStats.likes > 0 ? (totalStats.comments / totalStats.likes) * 100 : 0,
                        change: (Math.random() * 35) - 15,
                    }
                ];
                
<<<<<<< HEAD
=======
                // Create trend data object
>>>>>>> 89102111
                const trendData: TrendData = {
                    monthly: monthlyData,
                    yearly: yearlyData,
                    conversion: conversionRates,
                    lastUpdated: Date.now(),
                };
                
                set({ trendData });
            },

<<<<<<< HEAD
            analyzeVideoWithAI: async (videoId, showToast) => {
                const { feedItems } = get();
                
                const videoIndex = feedItems.findIndex(item => 
                    (item.guid && item.guid.includes(videoId)) || 
                    (item.link && item.link.includes(videoId))
                );
                
                if (videoIndex === -1) {
                    showToast({
                        title: "Analysis Error",
                        description: "Video not found in your feed.",
                        variant: "destructive",
                    });
                    return;
                }
                
                const updatedItems = [...feedItems];
                updatedItems[videoIndex] = {
                    ...updatedItems[videoIndex],
                    aiAnalysis: {
                        ...updatedItems[videoIndex].aiAnalysis,
                        isLoading: true,
                        error: undefined,
                        raw_analysis: undefined,
                    }
                };
                
                set({ feedItems: updatedItems });
                
                try {
                    const { title, contentSnippet } = updatedItems[videoIndex];
                    
                    const response = await fetch('/api/youtube/ai', {
                        method: 'POST',
                        headers: {
                            'Content-Type': 'application/json',
                        },
                        body: JSON.stringify({
                            title,
                            description: contentSnippet
                        }),
                    });
                    
                    const analysisData = await response.json();
                    
                    if (!response.ok) {
                        throw new Error(analysisData.error || `Failed to analyze video (Status: ${response.status})`);
                    }

                    if (analysisData.error) {
                         console.warn("AI Analysis reported an error:", analysisData.error);
                         const finalUpdatedItems = [...get().feedItems];
                         finalUpdatedItems[videoIndex] = {
                             ...finalUpdatedItems[videoIndex],
                             aiAnalysis: {
                                 isLoading: false,
                                 error: analysisData.error,
                                 raw_analysis: analysisData.raw_analysis,
                             }
                         };
                         set({ feedItems: finalUpdatedItems });
                         showToast({
                             title: "Analysis Partially Failed",
                             description: analysisData.error,
                             variant: "default",
                         });
                         return;
                    }

                    const finalUpdatedItems = [...get().feedItems];
                    finalUpdatedItems[videoIndex] = {
                        ...finalUpdatedItems[videoIndex],
                        aiAnalysis: {
                            summary: analysisData.summary,
                            keywords: Array.isArray(analysisData.keywords)
                                ? analysisData.keywords
                                : typeof analysisData.keywords === 'string'
                                    ? analysisData.keywords.split(',').map((k: string) => k.trim()).filter(Boolean)
                                    : [],
                            targetAudience: analysisData.targetAudience,
                            performanceBoostIdeas: analysisData.performanceBoostIdeas,
                            contentSuggestions: analysisData.contentSuggestions,
                            isLoading: false,
                            error: undefined
                        }
                    };
                    
                    set({ feedItems: finalUpdatedItems });
                    
                    showToast({
                        title: "Analysis Complete",
                        description: "AI insights for your video are ready.",
                    });
                    
                } catch (err) {
                    console.error("AI analysis error:", err);
                    
                    const errorItems = [...get().feedItems];
                    const errorMessage = err instanceof Error ? err.message : "Failed to analyze video";
                    errorItems[videoIndex] = {
                        ...errorItems[videoIndex],
                        aiAnalysis: {
                            ...errorItems[videoIndex].aiAnalysis,
                            isLoading: false,
                            error: errorMessage,
                        }
                    };
                    
                    set({ feedItems: errorItems });
                    
                    showToast({
                        title: "Analysis Failed",
                        description: errorMessage,
                        variant: "destructive",
                    });
                }
            },
            
            isAnalyzingVideo: (videoId) => {
                const { feedItems } = get();
                const video = feedItems.find(item => 
                    (item.guid && item.guid.includes(videoId)) || 
                    (item.link && item.link.includes(videoId))
                );
                return video?.aiAnalysis?.isLoading || false;
            },
            
            getVideoAnalysis: (videoId) => {
                const { feedItems } = get();
                const video = feedItems.find(item => 
                    (item.guid && item.guid.includes(videoId)) || 
                    (item.link && item.link.includes(videoId))
                );
                return video?.aiAnalysis;
            },

=======
            // Action to reset the store to its initial state
>>>>>>> 89102111
            resetState: () => set(initialState),
        }),
        {
            name: 'youtube-feed-storage',
            storage: createJSONStorage(() => localStorage),
            partialize: (state) => ({
                feedItems: state.feedItems,
                rssConfigured: state.rssConfigured,
                trendData: state.trendData,
            }),
        }
    )
);<|MERGE_RESOLUTION|>--- conflicted
+++ resolved
@@ -26,56 +26,8 @@
     views?: number;
     likes?: number;
     comments?: number;
-    aiAnalysis?: VideoAIAnalysis;
-}
-
-interface TrendComparisonData {
-    name: string;
-    current: number;
-    previous: number;
-    change: number;
-    changePercent: number;
-}
-
-interface YearlyComparisonDataPoint {
-    name: string;
-    [year: string]: number | string;
-}
-
-interface ConversionRate {
-    name: string;
-    value: number;
-    change: number;
-}
-
-export interface TrendData {
-    monthly: {
-        views: TrendComparisonData[];
-        likes: TrendComparisonData[];
-        comments: TrendComparisonData[];
-    };
-    yearly: {
-        views: YearlyComparisonDataPoint[];
-        likes: YearlyComparisonDataPoint[];
-        comments: YearlyComparisonDataPoint[];
-    };
-    conversion: ConversionRate[];
-    lastUpdated: number;
-}
-
-interface VideoAIAnalysis {
-    summary?: string;
-    keywords?: string[] | string;
-    targetAudience?: string;
-    performanceBoostIdeas?: string[] | string;
-    contentSuggestions?: string[] | string;
-    isLoading?: boolean;
-    error?: string;
-    raw_analysis?: string;
-}
-
-<<<<<<< HEAD
-=======
+}
+
 interface TrendComparisonData {
     name: string;
     current: number;
@@ -111,15 +63,11 @@
 }
 
 // Helper function to generate placeholder statistics
->>>>>>> 89102111
 const generatePlaceholderStat = (base: number, variance: number): number => {
     return Math.floor(base + (Math.random() - 0.5) * variance * 2);
 };
 
-<<<<<<< HEAD
-=======
 // Helper function to generate monthly comparison data
->>>>>>> 89102111
 const generateMonthlyComparisonData = (metric: string, baseValue: number): TrendComparisonData[] => {
     const months = ['Jan', 'Feb', 'Mar', 'Apr', 'May', 'Jun', 'Jul', 'Aug', 'Sep', 'Oct', 'Nov', 'Dec'];
     
@@ -146,10 +94,7 @@
     });
 };
 
-<<<<<<< HEAD
-=======
 // Helper function to generate yearly comparison data
->>>>>>> 89102111
 const generateYearlyComparisonData = (metric: string, baseValue: number): YearlyComparisonDataPoint[] => {
     const currentYear = new Date().getFullYear();
     const years = [currentYear - 2, currentYear - 1, currentYear];
@@ -180,12 +125,8 @@
     return yearData;
 };
 
-<<<<<<< HEAD
-export interface YoutubeState {
-=======
 // Define the state structure and actions
 interface YoutubeState {
->>>>>>> 89102111
     feedItems: RssFeedItemWithStats[];
     trendData: TrendData | null;
     isLoading: boolean;
@@ -281,10 +222,7 @@
 
                     set({ feedItems: sortedItemsWithStats, isLoading: false, error: null });
                     
-<<<<<<< HEAD
-=======
                     // Generate trend data after feed is loaded
->>>>>>> 89102111
                     get().generateTrendData(sortedItemsWithStats);
 
                 } catch (err: unknown) {
@@ -299,13 +237,9 @@
                 }
             },
 
-<<<<<<< HEAD
-            generateTrendData: (feedItems: RssFeedItemWithStats[]) => {
-=======
             // Action to generate trend data based on feed items
             generateTrendData: (feedItems: RssFeedItemWithStats[]) => {
                 // Calculate total stats to use as base values
->>>>>>> 89102111
                 const totalStats = feedItems.reduce(
                     (acc: { views: number; likes: number; comments: number }, item) => {
                         acc.views += item.views || 0;
@@ -316,47 +250,31 @@
                     { views: 0, likes: 0, comments: 0 }
                 );
                 
-<<<<<<< HEAD
-=======
                 // Base values for trends, adjusted based on actual data
->>>>>>> 89102111
                 const viewsBase = Math.max(totalStats.views / (feedItems.length || 1), 1000);
                 const likesBase = Math.max(totalStats.likes / (feedItems.length || 1), 50);
                 const commentsBase = Math.max(totalStats.comments / (feedItems.length || 1), 10);
                 
-<<<<<<< HEAD
-=======
                 // Generate monthly comparison data
->>>>>>> 89102111
                 const monthlyData = {
                     views: generateMonthlyComparisonData('views', viewsBase),
                     likes: generateMonthlyComparisonData('likes', likesBase),
                     comments: generateMonthlyComparisonData('comments', commentsBase),
                 };
                 
-<<<<<<< HEAD
-=======
                 // Generate yearly comparison data
->>>>>>> 89102111
                 const yearlyData = {
                     views: generateYearlyComparisonData('views', viewsBase),
                     likes: generateYearlyComparisonData('likes', likesBase),
                     comments: generateYearlyComparisonData('comments', commentsBase),
                 };
                 
-<<<<<<< HEAD
-=======
                 // Generate conversion rate metrics
->>>>>>> 89102111
                 const conversionRates = [
                     {
                         name: "Likes to Views",
                         value: totalStats.views > 0 ? (totalStats.likes / totalStats.views) * 100 : 0,
-<<<<<<< HEAD
-                        change: (Math.random() * 35) - 15,
-=======
                         change: (Math.random() * 35) - 15, // Random change between -15% and +20%
->>>>>>> 89102111
                     },
                     {
                         name: "Comments to Views",
@@ -370,10 +288,7 @@
                     }
                 ];
                 
-<<<<<<< HEAD
-=======
                 // Create trend data object
->>>>>>> 89102111
                 const trendData: TrendData = {
                     monthly: monthlyData,
                     yearly: yearlyData,
@@ -384,147 +299,7 @@
                 set({ trendData });
             },
 
-<<<<<<< HEAD
-            analyzeVideoWithAI: async (videoId, showToast) => {
-                const { feedItems } = get();
-                
-                const videoIndex = feedItems.findIndex(item => 
-                    (item.guid && item.guid.includes(videoId)) || 
-                    (item.link && item.link.includes(videoId))
-                );
-                
-                if (videoIndex === -1) {
-                    showToast({
-                        title: "Analysis Error",
-                        description: "Video not found in your feed.",
-                        variant: "destructive",
-                    });
-                    return;
-                }
-                
-                const updatedItems = [...feedItems];
-                updatedItems[videoIndex] = {
-                    ...updatedItems[videoIndex],
-                    aiAnalysis: {
-                        ...updatedItems[videoIndex].aiAnalysis,
-                        isLoading: true,
-                        error: undefined,
-                        raw_analysis: undefined,
-                    }
-                };
-                
-                set({ feedItems: updatedItems });
-                
-                try {
-                    const { title, contentSnippet } = updatedItems[videoIndex];
-                    
-                    const response = await fetch('/api/youtube/ai', {
-                        method: 'POST',
-                        headers: {
-                            'Content-Type': 'application/json',
-                        },
-                        body: JSON.stringify({
-                            title,
-                            description: contentSnippet
-                        }),
-                    });
-                    
-                    const analysisData = await response.json();
-                    
-                    if (!response.ok) {
-                        throw new Error(analysisData.error || `Failed to analyze video (Status: ${response.status})`);
-                    }
-
-                    if (analysisData.error) {
-                         console.warn("AI Analysis reported an error:", analysisData.error);
-                         const finalUpdatedItems = [...get().feedItems];
-                         finalUpdatedItems[videoIndex] = {
-                             ...finalUpdatedItems[videoIndex],
-                             aiAnalysis: {
-                                 isLoading: false,
-                                 error: analysisData.error,
-                                 raw_analysis: analysisData.raw_analysis,
-                             }
-                         };
-                         set({ feedItems: finalUpdatedItems });
-                         showToast({
-                             title: "Analysis Partially Failed",
-                             description: analysisData.error,
-                             variant: "default",
-                         });
-                         return;
-                    }
-
-                    const finalUpdatedItems = [...get().feedItems];
-                    finalUpdatedItems[videoIndex] = {
-                        ...finalUpdatedItems[videoIndex],
-                        aiAnalysis: {
-                            summary: analysisData.summary,
-                            keywords: Array.isArray(analysisData.keywords)
-                                ? analysisData.keywords
-                                : typeof analysisData.keywords === 'string'
-                                    ? analysisData.keywords.split(',').map((k: string) => k.trim()).filter(Boolean)
-                                    : [],
-                            targetAudience: analysisData.targetAudience,
-                            performanceBoostIdeas: analysisData.performanceBoostIdeas,
-                            contentSuggestions: analysisData.contentSuggestions,
-                            isLoading: false,
-                            error: undefined
-                        }
-                    };
-                    
-                    set({ feedItems: finalUpdatedItems });
-                    
-                    showToast({
-                        title: "Analysis Complete",
-                        description: "AI insights for your video are ready.",
-                    });
-                    
-                } catch (err) {
-                    console.error("AI analysis error:", err);
-                    
-                    const errorItems = [...get().feedItems];
-                    const errorMessage = err instanceof Error ? err.message : "Failed to analyze video";
-                    errorItems[videoIndex] = {
-                        ...errorItems[videoIndex],
-                        aiAnalysis: {
-                            ...errorItems[videoIndex].aiAnalysis,
-                            isLoading: false,
-                            error: errorMessage,
-                        }
-                    };
-                    
-                    set({ feedItems: errorItems });
-                    
-                    showToast({
-                        title: "Analysis Failed",
-                        description: errorMessage,
-                        variant: "destructive",
-                    });
-                }
-            },
-            
-            isAnalyzingVideo: (videoId) => {
-                const { feedItems } = get();
-                const video = feedItems.find(item => 
-                    (item.guid && item.guid.includes(videoId)) || 
-                    (item.link && item.link.includes(videoId))
-                );
-                return video?.aiAnalysis?.isLoading || false;
-            },
-            
-            getVideoAnalysis: (videoId) => {
-                const { feedItems } = get();
-                const video = feedItems.find(item => 
-                    (item.guid && item.guid.includes(videoId)) || 
-                    (item.link && item.link.includes(videoId))
-                );
-                return video?.aiAnalysis;
-            },
-
-=======
             // Action to reset the store to its initial state
->>>>>>> 89102111
             resetState: () => set(initialState),
         }),
         {
