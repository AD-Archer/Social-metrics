--- conflicted
+++ resolved
@@ -42,8 +42,6 @@
   const { toasts, toast } = useToast()
   const [userName, setUserName] = useState("User")
   const isMobile = useIsMobile()
-<<<<<<< HEAD
-=======
 
   // Automatically open mobile nav on small screens
   useEffect(() => {
@@ -51,7 +49,6 @@
       setIsMobileNavOpen(false)
     }
   }, [isMobile, isMobileNavOpen])
->>>>>>> af8304bc
 
   // Set user display name and photo URL when user data is available
   useEffect(() => {
